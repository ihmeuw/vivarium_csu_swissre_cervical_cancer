input_draw_count: 10
random_seed_count: 40

branches:
<<<<<<< HEAD
    scenario: ['baseline']
=======
  - screening_algorithm:
      scenario: ['baseline']
>>>>>>> 19de0d68
<|MERGE_RESOLUTION|>--- conflicted
+++ resolved
@@ -2,9 +2,5 @@
 random_seed_count: 40
 
 branches:
-<<<<<<< HEAD
-    scenario: ['baseline']
-=======
   - screening_algorithm:
-      scenario: ['baseline']
->>>>>>> 19de0d68
+      scenario: ['baseline']